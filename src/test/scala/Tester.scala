--- conflicted
+++ resolved
@@ -54,15 +54,7 @@
     data
   }
   def write(addr: Int, data: BigInt) {
-<<<<<<< HEAD
     if (verbose) logger println "MEM[%x] <= %x".format(addr & addrMask, data)
-=======
-    if (addr > (1 << 21)) println(addr)
-    log match {
-      case None =>
-      case Some(f) => f.println("MEM[%x] <= %x".format(addr & addrMask, data))
-    }
->>>>>>> aab0a51b
     mem(addr & addrMask) = data 
   }
   def loadMem(test: Seq[UInt]) {
@@ -163,12 +155,7 @@
 
 case class MiniTestArgs(
   loadmem: String, 
-<<<<<<< HEAD
   maxcycles: Long = 500000, 
-=======
-  maxcycles: Long = 1000000, 
-  dumpFile: Option[String] = None,
->>>>>>> aab0a51b
   logFile: Option[String] = None,
   waveform: Option[String] = None,
   testCmd: Option[String] = None,
@@ -308,12 +295,7 @@
     {reg_poke(resp.data, in.data) ; reg_poke(resp.tag, in.tag)})
   lazy val mem = new TileMem(
     cmdHandler.outputs, dataHandler.outputs, respHandler.inputs, 
-<<<<<<< HEAD
-    5, c.icache.mifDataBeats, c.icache.mifDataBits, verbose=args.verbose)
-=======
-    if (args.verbose) Some(log) else None, 
-    args.memlatency, c.icache.mifDataBeats, c.icache.mifDataBits)
->>>>>>> aab0a51b
+    args.memlatency, c.icache.mifDataBeats, c.icache.mifDataBits, verbose=args.verbose)
   
   lazy val arHandler = new DecoupledSink(c.io.nasti.ar, (ar: NastiReadAddressChannel) =>
     new TestNastiReadAddr(peek(ar.id), peek(ar.addr), peek(ar.size), peek(ar.len)))
@@ -327,12 +309,7 @@
   lazy val nasti = new NastiMem(
     arHandler.outputs, rHandler.inputs,
     awHandler.outputs, wHandler.outputs,
-<<<<<<< HEAD
-    5, c.icache.nastiXDataBits/8, verbose=args.verbose)
-=======
-    if (args.verbose) Some(log) else None, 
-    args.memlatency, c.icache.nastiXDataBits/8)
->>>>>>> aab0a51b
+    args.memlatency, c.icache.nastiXDataBits/8, verbose=args.verbose)
 
   if (c.core.useNasti) {
     nasti loadMem args.loadmem
