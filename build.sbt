// See LICENSE for license details.

def scalacOptionsVersion(scalaVersion: String): Seq[String] = {
  Seq() ++ {
    // If we're building with Scala > 2.11, enable the compile option
    //  switch to support our anonymous Bundle definitions:
    //  https://github.com/scala/bug/issues/10047
    CrossVersion.partialVersion(scalaVersion) match {
      case Some((2, scalaMajor: Long)) if scalaMajor < 12 => Seq()
      case _ => Seq("-Xsource:2.11")
    }
  }
}

def javacOptionsVersion(scalaVersion: String): Seq[String] = {
  Seq() ++ {
    // Scala 2.12 requires Java 8. We continue to generate
    //  Java 7 compatible code for Scala 2.11
    //  for compatibility with old clients.
    CrossVersion.partialVersion(scalaVersion) match {
      case Some((2, scalaMajor: Long)) if scalaMajor < 12 =>
        Seq("-source", "1.7", "-target", "1.7")
      case _ =>
        Seq("-source", "1.8", "-target", "1.8")
    }
  }
}

// Provide a managed dependency on X if -DXVersion="" is supplied on the command line.
val defaultVersions = Seq(
  "chisel3" -> "3.3-SNAPSHOT",
  "treadle" -> "1.2-SNAPSHOT"
)

val commonSettings = Seq(
  scalaVersion := "2.12.10",
  crossScalaVersions := Seq("2.12.10", "2.11.12"),
  libraryDependencies ++= defaultVersions.map { case (dep, ver) =>
    "edu.berkeley.cs" %% dep % sys.props.getOrElse(dep + "Version", ver) },
  libraryDependencies ++= Seq(
<<<<<<< HEAD
    "edu.berkeley.cs" %% "chisel3" % "3.2-SNAPSHOT",
    "edu.berkeley.cs" %% "treadle" % "1.2-SNAPSHOT",
    "org.scalatest" %% "scalatest" % "3.0.1"
=======
    "org.scalatest" %% "scalatest" % "3.0.5"
>>>>>>> 8654d2f2
  ),
  scalacOptions ++= scalacOptionsVersion(scalaVersion.value),
  scalacOptions ++= Seq("-deprecation", "-feature", "-language:reflectiveCalls"),
  javacOptions ++= javacOptionsVersion(scalaVersion.value),
  resolvers ++= Seq(
    Resolver.sonatypeRepo("snapshots"),
    Resolver.sonatypeRepo("releases")
  )
)

val miniSettings = commonSettings ++ Seq(
  name := "riscv-mini",
  version := "2.1-SNAPSHOT",
  organization := "edu.berkeley.cs")

lazy val lib  = project settings commonSettings
lazy val mini = project in file(".") settings miniSettings dependsOn lib

publishMavenStyle := true

publishArtifact in Test := false
pomIncludeRepository := { x => false }

pomExtra := (
<url>http://chisel.eecs.berkeley.edu/</url>
<licenses>
  <license>
    <name>BSD-style</name>
    <url>http://www.opensource.org/licenses/bsd-license.php</url>
    <distribution>repo</distribution>
  </license>
</licenses>
<scm>
  <url>https://github.com/ucb-bar/riscv-mini.git</url>
  <connection>scm:git:github.com/ucb-bar/riscv-mini.git</connection>
</scm>
<developers>
  <developer>
    <id>donggyukim</id>
    <name>Donggyu Kim</name>
    <url>http://donggyukim.github.io/</url>
  </developer>
  <developer>
    <id>chick</id>
    <name>Chick</name>
    <url>https://aspire.eecs.berkeley.edu/author/chick/</url>
  </developer>
</developers>
)

publishTo := {
  val v = version.value
  val nexus = "https://oss.sonatype.org/"
  if (v.trim.endsWith("SNAPSHOT")) {
    Some("snapshots" at nexus + "content/repositories/snapshots")
  }
  else {
    Some("releases" at nexus + "service/local/staging/deploy/maven2")
  }
}<|MERGE_RESOLUTION|>--- conflicted
+++ resolved
@@ -38,13 +38,7 @@
   libraryDependencies ++= defaultVersions.map { case (dep, ver) =>
     "edu.berkeley.cs" %% dep % sys.props.getOrElse(dep + "Version", ver) },
   libraryDependencies ++= Seq(
-<<<<<<< HEAD
-    "edu.berkeley.cs" %% "chisel3" % "3.2-SNAPSHOT",
-    "edu.berkeley.cs" %% "treadle" % "1.2-SNAPSHOT",
-    "org.scalatest" %% "scalatest" % "3.0.1"
-=======
     "org.scalatest" %% "scalatest" % "3.0.5"
->>>>>>> 8654d2f2
   ),
   scalacOptions ++= scalacOptionsVersion(scalaVersion.value),
   scalacOptions ++= Seq("-deprecation", "-feature", "-language:reflectiveCalls"),
